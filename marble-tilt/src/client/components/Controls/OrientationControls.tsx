--- conflicted
+++ resolved
@@ -198,11 +198,7 @@
           <h4>Orientation Data:</h4>
           <pre>{formatOrientationForDebug(alpha, beta, gamma)}</pre>
           <p>Absolute: {absolute ? 'Yes' : 'No'}</p>
-<<<<<<< HEAD
-          <p>Movement: {JSON.stringify(orientationToMovement(beta, gamma, 8))}</p>
-=======
-          <p>Movement: {formatMovement(orientationToMovement(beta, gamma))}</p>
->>>>>>> 2201463e
+          <p>Movement: {formatMovement(orientationToMovement(beta, gamma, 8))}</p>
           <p>Support Status: {isSupported ? 'Supported' : 'Not supported'}</p>
           <p>Permission State: {permissionState}</p>
           <p>Has Permission: {hasPermission === null ? 'null' : hasPermission ? 'true' : 'false'}</p>
